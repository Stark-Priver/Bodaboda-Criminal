# detection/detector.py

import cv2
import face_recognition
import numpy as np
import os
import time
import platform
from datetime import datetime

# Database utilities
from db_utils import get_known_face_encodings, save_alert, get_criminal_id_by_name

# GPIO settings
BUZZER_PIN = 26  # GPIO pin for the buzzer (BCM mode)
<<<<<<< HEAD
=======
MOTION_SENSOR_PIN = 4 # GPIO pin for the motion sensor (BCM mode)
>>>>>>> 277b70fc
BUZZER_DURATION = 5  # seconds
MOTION_DETECT_DELAY = 1 # seconds to wait after motion stops before checking again
FACE_DETECTION_DURATION = 30 # seconds to run face detection after motion is detected

# Attempt to import RPi.GPIO, fallback to mock if not available or not on RPi
try:
    if platform.system() == "Linux" and os.uname().nodename == 'raspberrypi': # crude check for RPi
        import RPi.GPIO as GPIO
        IS_RASPBERRY_PI = True
        print("RPi.GPIO loaded successfully.")
    else:
        raise ImportError("Not on a Raspberry Pi or RPi.GPIO not available, using mock.")
except ImportError:
    from gpio_mock import GPIO  # Import the mock GPIO interface
    IS_RASPBERRY_PI = False
    print("Using GPIO mock.")

# Paths
PARENT_DIR = os.path.dirname(os.path.dirname(os.path.abspath(__file__)))
DETECTED_FACES_DIR = os.path.join(PARENT_DIR, "data", "detected_faces")
os.makedirs(DETECTED_FACES_DIR, exist_ok=True)

# --- Buzzer Control ---
def setup_buzzer():
    GPIO.setwarnings(False)
    GPIO.setmode(GPIO.BCM)
    GPIO.setup(BUZZER_PIN, GPIO.OUT, initial=GPIO.LOW)
    if IS_RASPBERRY_PI:
        print(f"Buzzer setup on GPIO pin {BUZZER_PIN} (Actual RPi)")
    else:
        print(f"Buzzer setup on GPIO pin {BUZZER_PIN} (Mocked)")

# --- Motion Sensor Control ---
def setup_motion_sensor():
    GPIO.setwarnings(False) # Already called in setup_buzzer, but good practice if called independently
    GPIO.setmode(GPIO.BCM)  # Ensure BCM mode is set
    GPIO.setup(MOTION_SENSOR_PIN, GPIO.IN, pull_up_down=GPIO.PUD_DOWN) # Assuming sensor outputs HIGH on detection, use pull-down
    if IS_RASPBERRY_PI:
        print(f"Motion sensor setup on GPIO pin {MOTION_SENSOR_PIN} (Actual RPi)")
    else:
        print(f"Motion sensor setup on GPIO pin {MOTION_SENSOR_PIN} (Mocked)")

def is_motion_detected():
    return GPIO.input(MOTION_SENSOR_PIN) == GPIO.HIGH

def trigger_buzzer():
    print(f"MATCH FOUND! Triggering buzzer for {BUZZER_DURATION} seconds.")
    GPIO.output(BUZZER_PIN, GPIO.HIGH)
    time.sleep(BUZZER_DURATION)
    GPIO.output(BUZZER_PIN, GPIO.LOW)
    print("Buzzer finished.")

def cleanup_gpio():
    GPIO.cleanup()
    if IS_RASPBERRY_PI:
        print("GPIO cleanup done (Actual RPi).")
    else:
        print("GPIO cleanup done (Mocked).")

# --- Face Recognition Processing Function ---
def process_frame_for_faces(frame, known_face_encodings, known_criminal_names, last_match_time):
    """
    Processes a single frame for face detection and recognition.
    Returns the frame with detections drawn and a dictionary of match details.
    Updates last_match_time in place.
    """
    scale_factor = 0.5
    small_frame = cv2.resize(frame, (0, 0), fx=scale_factor, fy=scale_factor)
    rgb_small_frame = cv2.cvtColor(small_frame, cv2.COLOR_BGR2RGB)

    face_locations = face_recognition.face_locations(rgb_small_frame, model="hog")
    face_encodings = face_recognition.face_encodings(rgb_small_frame, face_locations)

    detected_match_details = [] # To store info about matches in this frame

    for (top_s, right_s, bottom_s, left_s), face_encoding in zip(face_locations, face_encodings):
        name_match = "Unknown"
        top = int(top_s / scale_factor)
        right = int(right_s / scale_factor)
        bottom = int(bottom_s / scale_factor)
        left = int(left_s / scale_factor)

        if known_face_encodings:
            matches = face_recognition.compare_faces(known_face_encodings, face_encoding, tolerance=0.6)
            face_distances = face_recognition.face_distance(known_face_encodings, face_encoding)

            if True in matches:
                best_match_index = np.argmin(face_distances)
                if matches[best_match_index]:
                    name_match = known_criminal_names[best_match_index]
                    current_time = time.time()

                    is_new_match = False
                    if name_match not in last_match_time or \
                       (current_time - last_match_time[name_match]) >= COOLDOWN_PERIOD:
                        print(f"MATCH FOUND: {name_match}")
                        last_match_time[name_match] = current_time
                        is_new_match = True
                    else:
                        print(f"Matched {name_match} again within cooldown period. Displaying, but not re-triggering actions.")

                    # Save image and alert only for new matches
                    if is_new_match:
                        timestamp_str = datetime.now().strftime("%Y%m%d_%H%M%S")
                        filename = f"{name_match.replace(' ', '_')}_{timestamp_str}.jpg"
                        filepath = os.path.join(DETECTED_FACES_DIR, filename)

                        h, w, _ = frame.shape
                        face_image = frame[max(0,top):min(h,bottom), max(0,left):min(w,right)]

                        if face_image.size > 0:
                            cv2.imwrite(filepath, face_image)
                            print(f"Saved detected face image to {filepath}")
                        else:
                            print(f"Could not save face image for {name_match} - cropped image is empty.")
                            filepath = None

                        criminal_id = get_criminal_id_by_name(name_match)
                        if criminal_id and filepath:
                            save_alert(criminal_id, filepath)
                        elif not criminal_id:
                            print(f"Could not find criminal ID for {name_match}. Alert not saved to DB.")

                        trigger_buzzer() # Trigger buzzer for new, confirmed match

        # Draw visuals on the frame
        cv2.rectangle(frame, (left, top), (right, bottom), (0, 0, 255), 2)
        cv2.rectangle(frame, (left, bottom - 25), (right, bottom), (0, 0, 255), cv2.FILLED)
        font = cv2.FONT_HERSHEY_DUPLEX
        cv2.putText(frame, name_match, (left + 6, bottom - 6), font, 0.8, (255, 255, 255), 1)

    return frame


# --- Main Detection Loop ---
def run_detection():
    known_face_encodings, known_criminal_names = get_known_face_encodings()
    if not known_face_encodings:
        print("No known faces loaded. Detection will be ineffective.")

    video_capture = cv2.VideoCapture(0)
    if not video_capture.isOpened():
        video_capture = cv2.VideoCapture(1)
        if not video_capture.isOpened():
            print("Error: Could not open video stream from any camera. Exiting.")
            return
        print("Successfully opened camera 1.")
    else:
        print("Successfully opened camera 0.")

    print("\nSystem ready. Waiting for motion. Press 'q' to quit.")
    last_match_time = {}
    active_detection_end_time = 0
    detection_active_this_motion = False # Tracks if current motion event has initiated a detection phase

    try:
        while True:
            current_time = time.time()

            if is_motion_detected():
                if not detection_active_this_motion: # First time motion is seen in this cycle
                    print(f"{datetime.now()}: Motion detected! Starting face detection for {FACE_DETECTION_DURATION} seconds.")
                    active_detection_end_time = current_time + FACE_DETECTION_DURATION
                    detection_active_this_motion = True
                # If motion continues, active_detection_end_time is not reset here,
                # allowing the current detection window to complete.
                # Or, optionally, extend it: active_detection_end_time = current_time + FACE_DETECTION_DURATION

            if current_time < active_detection_end_time:
                ret, frame = video_capture.read()
                if not ret:
                    print("Error: Failed to capture frame.")
                    time.sleep(0.1)
                    continue

                processed_frame = process_frame_for_faces(frame, known_face_encodings, known_criminal_names, last_match_time)
                cv2.imshow('Video Feed - Criminal Detection', processed_frame)

            else: # Current time is past the active detection end time
                if detection_active_this_motion: # If it *was* active
                    print(f"{datetime.now()}: Face detection period ended. Waiting for new motion.")
                    detection_active_this_motion = False # Reset for next motion event
                    # Optionally, close the OpenCV window or display an idle message
                    # cv2.destroyWindow('Video Feed - Criminal Detection') # Example: Close window
                    # Or display a static "waiting" frame:
                    # idle_frame = np.zeros((video_capture.get(cv2.CAP_PROP_FRAME_HEIGHT), video_capture.get(cv2.CAP_PROP_FRAME_WIDTH), 3), dtype=np.uint8)
                    # cv2.putText(idle_frame, "Waiting for motion...", (50, int(video_capture.get(cv2.CAP_PROP_FRAME_HEIGHT)/2)), cv2.FONT_HERSHEY_SIMPLEX, 1, (255,255,255), 2)
                    # cv2.imshow('Video Feed - Criminal Detection', idle_frame)


                # print(f"{datetime.now()}: No motion / detection period over. Sleeping for {MOTION_DETECT_DELAY}s")
                time.sleep(MOTION_DETECT_DELAY) # Brief pause before checking motion again

            key = cv2.waitKey(1) & 0xFF
            if key == ord('q'):
                print("Quitting detection loop...")
                break
            # elif key != 255: # Optional: handle other keys
            #     pass

    except KeyboardInterrupt:
        print("Detection interrupted by user (Ctrl+C).")
    finally:
        # Release handle to the webcam and clean up
        if video_capture.isOpened():
            video_capture.release()
        cv2.destroyAllWindows()
        cleanup_gpio()
        print("Detection system shut down.")


if __name__ == '__main__':
    setup_buzzer()
    setup_motion_sensor() # Setup motion sensor
    try:
        run_detection()
    except Exception as e:
        print(f"An error occurred during detection setup or runtime: {e}")
    finally:
        # Ensure cleanup happens even if run_detection fails early
        # Note: cleanup_gpio() is also called inside run_detection's finally block.
        # GPIO.cleanup() can be called multiple times, it's safe.
        # However, to avoid duplicate messages, we can rely on the one in run_detection.
        print("Main script finished.")<|MERGE_RESOLUTION|>--- conflicted
+++ resolved
@@ -13,10 +13,7 @@
 
 # GPIO settings
 BUZZER_PIN = 26  # GPIO pin for the buzzer (BCM mode)
-<<<<<<< HEAD
-=======
 MOTION_SENSOR_PIN = 4 # GPIO pin for the motion sensor (BCM mode)
->>>>>>> 277b70fc
 BUZZER_DURATION = 5  # seconds
 MOTION_DETECT_DELAY = 1 # seconds to wait after motion stops before checking again
 FACE_DETECTION_DURATION = 30 # seconds to run face detection after motion is detected
